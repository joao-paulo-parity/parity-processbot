--- conflicted
+++ resolved
@@ -2,18 +2,8 @@
 use std::collections::HashMap;
 
 use crate::{
-<<<<<<< HEAD
-	github,
-	github_bot::GithubBot,
-	matrix_bot::MatrixBot,
-	project_info,
-	pull_request::handle_pull_request,
-        issue::handle_issue,
-	Result,
-=======
-	github, github_bot::GithubBot, matrix_bot::MatrixBot, project,
-	pull_request::handle_pull_request, Result,
->>>>>>> 93543018
+	github, github_bot::GithubBot, issue::handle_issue, matrix_bot::MatrixBot,
+	project_info, pull_request::handle_pull_request, Result,
 };
 
 pub fn update(
