#[derive(Debug, serde::Deserialize, serde::Serialize)]
pub struct Projects(pub std::collections::HashMap<String, ProjectInfo>);

#[derive(Clone, Debug, serde::Deserialize, serde::Serialize)]
pub struct ProjectInfo {
	pub owner: Option<String>,
	pub delegated_reviewer: Option<String>,
	pub whitelist: Option<Vec<String>>,
	pub matrix_room_id: Option<String>,
}

<<<<<<< HEAD
impl ProjectInfo {
	pub fn user_is_owner(&self, user_login: &str) -> bool {
		self.owner
			.as_ref()
			.map(|u| u == &user_login)
			.unwrap_or(false)
	}

	pub fn user_is_delegated(&self, user_login: &str) -> bool {
		self.delegated_reviewer
			.as_ref()
			.map(|u| u == &user_login)
			.unwrap_or(false)
	}

	pub fn user_is_whitelisted(&self, user_login: &str) -> bool {
		self.whitelist
			.as_ref()
			.map(|w| w.iter().find(|&w| w == &user_login).is_some())
			.unwrap_or(false)
	}

	pub fn user_is_admin(&self, user_login: &str) -> bool {
		self.user_is_owner(user_login)
			|| self.user_is_delegated(user_login)
			|| self.user_is_whitelisted(user_login)
=======
#[derive(Default, Debug, Clone, Copy)]
pub struct AuthorInfo {
	pub is_owner: bool,
	pub is_delegated_reviewer: bool,
	pub is_whitelisted: bool,
}

impl ProjectInfo {
	pub fn author_info(&self, login: &str) -> AuthorInfo {
		let is_owner = self.is_owner(login);
		let is_delegated_reviewer = self.is_delegated_reviewer(login);
		let is_whitelisted = self.is_whitelisted(login);

		AuthorInfo {
			is_owner,
			is_delegated_reviewer,
			is_whitelisted,
		}
	}
	/// Checks if the owner of the project matches the login given.
	pub fn is_owner(&self, login: &str) -> bool {
		self.owner.as_deref().map_or(false, |owner| owner == login)
	}

	/// Checks if the reviewer matches the login given.
	pub fn is_delegated_reviewer(&self, login: &str) -> bool {
		self.delegated_reviewer
			.as_deref()
			.map_or(false, |reviewer| reviewer == login)
	}

	/// Checks that the login is contained within the whitelist.
	pub fn is_whitelisted(&self, login: &str) -> bool {
		self.whitelist.as_ref().map_or(false, |whitelist| {
			whitelist.iter().any(|user| user == login)
		})
>>>>>>> 84facd2c
	}
}

impl From<toml::value::Table> for Projects {
	fn from(tab: toml::value::Table) -> Projects {
		Projects(
			tab.into_iter()
				.filter_map(|(key, val)| match val {
					toml::value::Value::Table(ref tab) => Some((
						key,
						ProjectInfo {
							owner: val
								.get("owner")
								.and_then(toml::value::Value::as_str)
								.map(str::to_owned),
							delegated_reviewer: tab
								.get("delegated_reviewer")
								.and_then(toml::value::Value::as_str)
								.map(str::to_owned),
							whitelist: tab
								.get("whitelist")
								.and_then(toml::value::Value::as_array)
								.map(|a| {
									a.iter()
										.filter_map(toml::value::Value::as_str)
										.map(str::to_owned)
										.collect::<Vec<String>>()
								}),
							matrix_room_id: tab
								.get("matrix_room_id")
								.and_then(toml::value::Value::as_str)
								.map(str::to_owned),
						},
					)),
					_ => None,
				})
				.collect(),
		)
	}
}<|MERGE_RESOLUTION|>--- conflicted
+++ resolved
@@ -9,34 +9,6 @@
 	pub matrix_room_id: Option<String>,
 }
 
-<<<<<<< HEAD
-impl ProjectInfo {
-	pub fn user_is_owner(&self, user_login: &str) -> bool {
-		self.owner
-			.as_ref()
-			.map(|u| u == &user_login)
-			.unwrap_or(false)
-	}
-
-	pub fn user_is_delegated(&self, user_login: &str) -> bool {
-		self.delegated_reviewer
-			.as_ref()
-			.map(|u| u == &user_login)
-			.unwrap_or(false)
-	}
-
-	pub fn user_is_whitelisted(&self, user_login: &str) -> bool {
-		self.whitelist
-			.as_ref()
-			.map(|w| w.iter().find(|&w| w == &user_login).is_some())
-			.unwrap_or(false)
-	}
-
-	pub fn user_is_admin(&self, user_login: &str) -> bool {
-		self.user_is_owner(user_login)
-			|| self.user_is_delegated(user_login)
-			|| self.user_is_whitelisted(user_login)
-=======
 #[derive(Default, Debug, Clone, Copy)]
 pub struct AuthorInfo {
 	pub is_owner: bool,
@@ -73,7 +45,12 @@
 		self.whitelist.as_ref().map_or(false, |whitelist| {
 			whitelist.iter().any(|user| user == login)
 		})
->>>>>>> 84facd2c
+        }
+
+	pub fn is_admin(&self, login: &str) -> bool {
+		self.is_owner(login)
+			|| self.is_delegated_reviewer(login)
+			|| self.is_whitelisted(login)
 	}
 }
 
