<<<<<<< HEAD
use crate::{
	error,
	Result,
};
use rocksdb::{
	IteratorMode,
	DB,
};
=======
// TODO: Move bitflags to use `bitflags` crate.
#![allow(non_upper_case_globals)]
>>>>>>> 84facd2c
use serde::{
	Deserialize,
	Serialize,
};
<<<<<<< HEAD
use snafu::{
	GenerateBacktrace,
	OptionExt,
	ResultExt,
};
use std::time::{
	Duration,
	SystemTime,
};
=======
use std::time::SystemTime;
>>>>>>> 84facd2c

/// Bitflag indicating no action has been taken
pub const NoAction: u32 = 0b00000000;

/// Bitflag indicating an issue has been incorrectly assigned
/// for at least 24h and an appropriate action has been taken
pub const PullRequestCoreDevAuthorIssueNotAssigned24h: u32 = 0b00000010;

/// Bitflag indicating an issue has been incorrectly assigned
/// for at least 72h and an appropriate action has been taken
pub const PullRequestCoreDevAuthorIssueNotAssigned72h: u32 = 0b00000100;

pub enum DbEntryState {
	Delete,
	Update,
	DoNothing,
}

#[derive(Serialize, Deserialize, Debug)]
pub enum ProjectState {
	Confirmed(i64),
	Unconfirmed(i64),
	Denied(i64),
}

#[derive(Serialize, Deserialize, Debug)]
pub struct DbEntry {
	#[serde(skip)]
	key: Vec<u8>,
	pub actions_taken: u32,
	pub status_failure_ping: Option<SystemTime>,
	pub issue_not_assigned_ping: Option<SystemTime>,
	pub issue_no_project_ping: Option<SystemTime>,
	pub issue_no_project_npings: u64,
	pub issue_confirm_project_ping: Option<SystemTime>,
	pub issue_project_state: Option<ProjectState>,
	pub last_confirmed_project: Option<i64>,
}

impl DbEntry {
	pub fn new(key: Vec<u8>) -> DbEntry {
		DbEntry {
			key: key,
			actions_taken: NoAction,
			issue_not_assigned_ping: None,
			issue_no_project_ping: None,
			issue_no_project_npings: 0,
			status_failure_ping: None,
			issue_confirm_project_ping: None,
			issue_project_state: None,
			last_confirmed_project: None,
		}
	}

	pub fn new_or_with_key(db: &DB, k: Vec<u8>) -> DbEntry {
		let mut db_entry = DbEntry::new(k);
		if let Ok(Some(entry)) = db.get_pinned(&db_entry.key).map(|v| {
			v.map(|value| {
				serde_json::from_str::<DbEntry>(
					String::from_utf8(value.to_vec()).unwrap().as_str(),
				)
				.expect("deserialize entry")
			})
		}) {
			db_entry = entry;
		}
		db_entry
	}

	pub fn delete(&self, db: &DB) -> Result<()> {
		db.delete(&self.key).context(error::Db)
	}

	pub fn update(&self, db: &DB) -> Result<()> {
		db.delete(&self.key).context(error::Db)?;
		db.put(
			&self.key,
			serde_json::to_string(self)
				.expect("serialize db entry")
				.as_bytes(),
		)
		.context(error::Db)
	}
}

#[cfg(test)]
mod tests {
	use super::*;

	#[test]
	fn test_bitflags() {
		assert_eq!(
			PullRequestCoreDevAuthorIssueNotAssigned24h
				& PullRequestCoreDevAuthorIssueNotAssigned72h,
			NoAction
		);
		assert_eq!(
			PullRequestCoreDevAuthorIssueNotAssigned24h
				| PullRequestCoreDevAuthorIssueNotAssigned72h,
			0b0000_0110
		);
		assert_eq!(
			PullRequestCoreDevAuthorIssueNotAssigned24h & NoAction,
			NoAction
		);
		assert_eq!(
			PullRequestCoreDevAuthorIssueNotAssigned24h | NoAction,
			PullRequestCoreDevAuthorIssueNotAssigned24h
		);
	}
}<|MERGE_RESOLUTION|>--- conflicted
+++ resolved
@@ -1,33 +1,16 @@
-<<<<<<< HEAD
+// TODO: Move bitflags to use `bitflags` crate.
+#![allow(non_upper_case_globals)]
 use crate::{
 	error,
 	Result,
 };
-use rocksdb::{
-	IteratorMode,
-	DB,
-};
-=======
-// TODO: Move bitflags to use `bitflags` crate.
-#![allow(non_upper_case_globals)]
->>>>>>> 84facd2c
+use rocksdb::DB;
 use serde::{
 	Deserialize,
 	Serialize,
 };
-<<<<<<< HEAD
-use snafu::{
-	GenerateBacktrace,
-	OptionExt,
-	ResultExt,
-};
-use std::time::{
-	Duration,
-	SystemTime,
-};
-=======
+use snafu::ResultExt;
 use std::time::SystemTime;
->>>>>>> 84facd2c
 
 /// Bitflag indicating no action has been taken
 pub const NoAction: u32 = 0b00000000;
