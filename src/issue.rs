--- conflicted
+++ resolved
@@ -9,46 +9,33 @@
 use std::collections::HashMap;
 use std::time::{Duration, SystemTime};
 
-<<<<<<< HEAD
-fn issue_actor_and_project_card(
-=======
-const ISSUE_NEEDS_A_PROJECT_MESSAGE: &str =
-	"{1} needs to be attached to a project or it will be closed.";
-
-async fn issue_actor_and_project(
->>>>>>> 9fea2460
+async fn issue_actor_and_project_card(
 	issue: &github::Issue,
 	github_bot: &GithubBot,
 ) -> Result<Option<(github::User, github::ProjectCard)>> {
 	let repo = &issue.repository;
 	let issue_number = issue.number.context(error::MissingData)?;
-	let actor_and_card = github_bot
+	Ok(github_bot
 		.issue_events(&repo.name, issue_number)
-<<<<<<< HEAD
-		.map(|issue_events| {
-			issue_events
-				.iter()
-				.sorted_by_key(|ie| ie.created_at)
-				.rev()
-				.find(|issue_event| {
-					issue_event.event == Some(github::Event::AddedToProject)
-						|| issue_event.event
-							== Some(github::Event::RemovedFromProject)
-				})
-				.and_then(|issue_event| {
-					if issue_event.event == Some(github::Event::AddedToProject)
-					{
-						issue_event.project_card.as_ref().map(|card| {
-							(issue_event.actor.clone(), card.clone())
-						})
-					} else {
-						None
-					}
-				})
+		.await?
+		.into_iter()
+		.sorted_by_key(|ie| ie.created_at)
+		.rev()
+		.take_while(|issue_event| {
+			issue_event.event != Some(github::Event::RemovedFromProject)
 		})
-}
-
-fn author_special_attach_only_project(
+		.find(|issue_event| {
+			issue_event.event == Some(github::Event::AddedToProject)
+		})
+		.and_then(|mut issue_event| {
+			issue_event
+				.project_card
+				.take()
+				.map(|card| (issue_event.actor, card))
+		}))
+}
+
+async fn author_special_attach_only_project(
 	db: &DB,
 	local_state: &mut LocalState,
 	github_bot: &GithubBot,
@@ -56,20 +43,18 @@
 	project: &github::Project,
 	actor: &github::User,
 ) -> Result<()> {
-	if let Some(backlog_column) = project
-		.columns_url
-		.as_ref()
-		.and_then(|url| github_bot.project_columns(url).ok())
-		.and_then(|columns| {
-			columns.into_iter().find(|c| {
-				c.name
-					.as_ref()
-					.map(|name| {
-						name.to_lowercase()
-							== PROJECT_BACKLOG_COLUMN_NAME.to_lowercase()
-					})
-					.unwrap_or(false)
-			})
+	if let Some(backlog_column) = github_bot
+		.project_columns(project)
+		.await?
+		.into_iter()
+		.find(|c| {
+			c.name
+				.as_ref()
+				.map(|name| {
+					name.to_lowercase()
+						== PROJECT_BACKLOG_COLUMN_NAME.to_lowercase()
+				})
+				.unwrap_or(false)
 		}) {
 		local_state.update_issue_project(
 			Some(IssueProject {
@@ -79,47 +64,22 @@
 			}),
 			db,
 		)?;
-		github_bot.create_project_card(
-			backlog_column.id,
-			issue.id.context(error::MissingData)?,
-			github::ProjectCardContentType::Issue,
-		)?;
+		github_bot
+			.create_project_card(
+				backlog_column.id,
+				issue.id.context(error::MissingData)?,
+				github::ProjectCardContentType::Issue,
+			)
+			.await?;
 	} else {
 		// TODO warn that the project lacks a backlog column
 	}
 	Ok(())
 }
 
-fn author_core_no_project(
+async fn author_core_no_project(
 	db: &DB,
 	local_state: &mut LocalState,
-=======
-		.await?
-		.into_iter()
-		.sorted_by_key(|ie| ie.created_at)
-		.rev()
-		.take_while(|ie| ie.event != Some(github::Event::RemovedFromProject))
-		.find(|ie| ie.event == Some(github::Event::AddedToProject))
-		.and_then(|mut issue_event| {
-			issue_event
-				.project_card
-				.take()
-				.map(|card| (issue_event.actor, card))
-		});
-
-	if let Some((actor, card)) = actor_and_card {
-		Ok(github_bot
-			.project(&card)
-			.await?
-			.map(|project| (actor, project)))
-	} else {
-		Ok(None)
-	}
-}
-
-pub async fn handle_issue(
-	_db: &DB,
->>>>>>> 9fea2460
 	github_bot: &GithubBot,
 	matrix_bot: &MatrixBot,
 	issue: &github::Issue,
@@ -146,12 +106,14 @@
 				// If after 3 days there is still no project
 				// attached, move the issue to Core Sorting
 				// repository
-				github_bot.close_issue(&issue.repository.name, issue_id)?;
+				github_bot
+					.close_issue(&issue.repository.name, issue_id)
+					.await?;
 				let params = serde_json::json!({
 						"title": issue.title,
 						"body": issue.body.as_ref().unwrap_or(&"".to_owned())
 				});
-				github_bot.create_issue(CORE_SORTING_REPO, &params)?;
+				github_bot.create_issue(CORE_SORTING_REPO, &params).await?;
 				local_state.delete(db)?;
 			} else if (local_state.issue_no_project_npings()) < i {
 				local_state.update_issue_no_project_npings(i, db)?;
@@ -166,7 +128,7 @@
 	Ok(())
 }
 
-fn author_unknown_no_project(
+async fn author_unknown_no_project(
 	db: &DB,
 	local_state: &mut LocalState,
 	github_bot: &GithubBot,
@@ -178,7 +140,6 @@
 	let issue_id = issue.id.context(error::MissingData)?;
 	let issue_html_url = issue.html_url.as_ref().context(error::MissingData)?;
 
-<<<<<<< HEAD
 	let ticks = since.ticks(ISSUE_NO_PROJECT_NON_CORE_PING_PERIOD);
 
 	match ticks {
@@ -197,12 +158,14 @@
 			// If after 15 minutes there is still no project
 			// attached, move the issue to Core Sorting
 			// repository.
-			github_bot.close_issue(&issue.repository.name, issue_id)?;
+			github_bot
+				.close_issue(&issue.repository.name, issue_id)
+				.await?;
 			let params = serde_json::json!({
 					"title": issue.title,
 					"body": issue.body.as_ref().unwrap_or(&"".to_owned())
 			});
-			github_bot.create_issue(CORE_SORTING_REPO, &params)?;
+			github_bot.create_issue(CORE_SORTING_REPO, &params).await?;
 			local_state.delete(db)?;
 		}
 	}
@@ -259,7 +222,7 @@
 	Ok(())
 }
 
-fn author_non_special_project_state_unconfirmed(
+async fn author_non_special_project_state_unconfirmed(
 	db: &DB,
 	local_state: &mut LocalState,
 	github_bot: &GithubBot,
@@ -325,7 +288,7 @@
 					local_state.last_confirmed_issue_project().cloned(),
 					db,
 				)?;
-				github_bot.delete_project_card(unconfirmed_id)?;
+				github_bot.delete_project_card(unconfirmed_id).await?;
 				if let Some(prev_column_id) =
 					local_state.issue_project().map(|p| p.project_column_id)
 				{
@@ -334,7 +297,7 @@
 						prev_column_id,
 						issue_id,
 						github::ProjectCardContentType::Issue,
-					)?;
+					).await?;
 				}
 				if let Some(matrix_id) = github_to_matrix
 					.get(&actor.login)
@@ -354,7 +317,7 @@
 	Ok(())
 }
 
-fn author_non_special_project_state_denied(
+async fn author_non_special_project_state_denied(
 	db: &DB,
 	local_state: &mut LocalState,
 	github_bot: &GithubBot,
@@ -411,11 +374,13 @@
 			local_state.issue_project().map(|p| p.project_column_id)
 		{
 			// reattach the last confirmed project
-			github_bot.create_project_card(
-				prev_column_id,
-				issue_id,
-				github::ProjectCardContentType::Issue,
-			)?;
+			github_bot
+				.create_project_card(
+					prev_column_id,
+					issue_id,
+					github::ProjectCardContentType::Issue,
+				)
+				.await?;
 		}
 	}
 	if let Some(matrix_id) = github_to_matrix
@@ -499,7 +464,7 @@
 	Ok(())
 }
 
-pub fn handle_issue(
+pub async fn handle_issue(
 	db: &DB,
 	github_bot: &GithubBot,
 	matrix_bot: &MatrixBot,
@@ -522,7 +487,7 @@
 		// there are no projects matching those listed in Projects.toml so do nothing
 	} else {
 		let projects = projects.expect("just confirmed above");
-		match issue_actor_and_project_card(issue, github_bot)? {
+		match issue_actor_and_project_card(issue, github_bot).await? {
 			None => {
 				let since = local_state
 					.issue_no_project_ping()
@@ -542,7 +507,8 @@
 						issue,
 						&project,
 						&issue.user,
-					)?;
+					)
+					.await?;
 				} else if author_is_core
 					|| projects
 						.iter()
@@ -559,7 +525,8 @@
 						issue,
 						default_channel_id,
 						since,
-					)?;
+					)
+					.await?;
 				} else {
 					// author is neither core developer nor special
 					author_unknown_no_project(
@@ -570,20 +537,15 @@
 						issue,
 						default_channel_id,
 						since,
-					)?;
+					)
+					.await?;
 				}
 			}
 			Some((actor, card)) => {
-				let project: github::Project = card
-					.project_url
-					.as_ref()
-					.and_then(|url| github_bot.get(url).ok())
-					.context(error::MissingData)?;
-				let project_column: github::ProjectColumn = card
-					.column_url
-					.as_ref()
-					.and_then(|url| github_bot.get(url).ok())
-					.context(error::MissingData)?;
+				let project: github::Project =
+					github_bot.project(&card).await?;
+				let project_column: github::ProjectColumn =
+					github_bot.project_column(&card).await?;
 
 				if let Some(project_info) = projects
 					.iter()
@@ -619,7 +581,8 @@
 									&project_column,
 									&project_info,
 									&actor,
-								)?
+								)
+								.await?
 							}
 							Some(IssueProjectState::Denied) => {
 								author_non_special_project_state_denied(
@@ -634,7 +597,8 @@
 									&project_column,
 									&project_info,
 									&actor,
-								)?
+								)
+								.await?
 							}
 							Some(IssueProjectState::Confirmed) => {
 								author_non_special_project_state_confirmed(
@@ -657,52 +621,8 @@
 					// no key in in Projects.toml matches the project name
 					// TODO notification here
 				}
-=======
-	if issue_actor_and_project(issue, github_bot).await?.is_none() {
-		if author_info.is_owner || author_info.is_whitelisted {
-			// leave a comment and message the author that the issue needs a
-			// project
-			github_bot
-				.add_comment(
-					&repo.name,
-					issue_id,
-					&ISSUE_NEEDS_A_PROJECT_MESSAGE
-						.replace("{1}", &issue_html_url),
-				)
-				.await?;
-			if let Some(matrix_id) =
-				github_to_matrix.get(&author.login).map(|m| m)
-			{
-				matrix_bot.send_private_message(
-					&matrix_id,
-					&ISSUE_NEEDS_A_PROJECT_MESSAGE
-						.replace("{1}", &issue_html_url),
-				)
-			} else {
-				Ok(())
->>>>>>> 9fea2460
 			}
-		} else if author_is_core {
-			// ..otherwise if the owner is a core developer, sent a message
-			// to "Core Developers" room on Riot with the title of the issue
-			// and a link. Send a reminder at 8 hour intervals thereafter.
-			// If after 3 days there is still no project attached, move the
-			// issue to Core Sorting repository;
-			Ok(())
-		} else {
-			// ..otherwise, sent a message to the "Core Developers" room on
-			// Riot with the title of the issue and a link. If after 15
-			// minutes there is still no project attached, move the issue to
-			// Core Sorting repository.
-			Ok(())
-		}
-<<<<<<< HEAD
-	}
-
-	Ok(())
-=======
-	} else {
-		Ok(())
-	}
->>>>>>> 9fea2460
+		}
+	}
+	Ok(())
 }